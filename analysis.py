--- conflicted
+++ resolved
@@ -14,11 +14,11 @@
 perform some other analysis on results later.
 """
 import network
-<<<<<<< HEAD
 import load_points
 import plotting
 import utilities
 import numpy as np
+import timeseries as ts
 
 # Helper functions
 
@@ -112,9 +112,6 @@
 
 
 # Analysis
-=======
-import timeseries as ts
->>>>>>> b86f2530
 
 def max_load(ts_load):
     return np.max(ts_load[:, 1])
@@ -154,11 +151,10 @@
         print("Warning: Load-point", str_load_ID, "is missing timeseries!")
         ts_sum = []
     if list_children:
-        for n_child in list_children:
-<<<<<<< HEAD
+        for str_child in list_children:
             ts_child = aggregate_load_of_node(
-                n_child, dict_loads_ts, g_network)
-            ts_sum = load_points.add_timeseries(ts_sum, ts_child)
+                str_child, dict_loads_ts, g_network)
+            ts_sum = ts.add_timeseries(ts_sum, ts_child)
     return ts_sum
 
 
@@ -285,9 +281,4 @@
         else:
             print("Input not recognized, try again!")
 
-    return dict_results
-=======
-            ts_child = aggregate_load_of_node(n_child, n_load_of_leaf_nodes, g_network)
-            ts_sum = ts.add_timeseries(ts_sum, ts_child)
-    return ts_sum
->>>>>>> b86f2530
+    return dict_results